import { CID } from 'multiformats/cid'
import { CarReader, CarWriter } from '@ipld/car'
import { BlockWriter } from '@ipld/car/lib/writer-browser'

import { Didable, Keypair } from 'ucans'

import { Post, Follow, UserStoreI, check, Root, DID } from './types/index.js'
import IpldStore from '../blockstore/ipld-store.js'
import TablesCollection from './tables-collection.js'
import TreeCollection from './tree-collection.js'
import { streamToArray } from '../common/util.js'
import Timestamp from './timestamp.js'

export class UserStore implements UserStoreI {
  ipld: IpldStore
  posts: TablesCollection
  interactions: TablesCollection
  relationships: TreeCollection
  root: CID
  did: DID
  keypair: Keypair | null

  constructor(params: {
    ipld: IpldStore
    posts: TablesCollection
    interactions: TablesCollection
    relationships: TreeCollection
    root: CID
    did: DID
    keypair?: Keypair
  }) {
    this.ipld = params.ipld
    this.posts = params.posts
    this.interactions = params.interactions
    this.relationships = params.relationships
    this.root = params.root
    this.did = params.did
    this.keypair = params.keypair || null
  }

  static async create(ipld: IpldStore, keypair: Keypair & Didable) {
    const posts = await TablesCollection.create(ipld)
    const interactions = await TablesCollection.create(ipld)
    const relationships = await TreeCollection.create(ipld)
    const did = await keypair.did()

    const rootObj = {
      did: did,
      posts: posts.cid,
      interactions: interactions.cid,
      relationships: relationships.cid,
    }

    const rootCid = await ipld.put(rootObj)
    const commit = {
      root: rootCid,
      sig: await keypair.sign(rootCid.bytes),
    }

    const root = await ipld.put(commit)

    return new UserStore({
      ipld,
      posts,
      interactions,
      relationships,
      root,
      did,
      keypair,
    })
  }

  static async load(root: CID, ipld: IpldStore, keypair?: Keypair) {
    const commit = await ipld.get(root, check.assureCommit)
<<<<<<< HEAD
    const rootObj = await ipld.get(commit.root, check.assureRoot)
    const posts = await TablesCollection.get(ipld, rootObj.posts)
    const interactions = await TablesCollection.get(ipld, rootObj.interactions)
    const relationships = await TreeCollection.get(ipld, rootObj.relationships)
    const did = rootObj.did
=======
    const user = await ipld.get(commit.user, check.assureUser)
    const postBranch = await Branch.load(ipld, user.postsRoot)
>>>>>>> a23083bd
    return new UserStore({
      ipld,
      posts,
      interactions,
      relationships,
      root,
      did,
      keypair,
    })
  }

  static async fromCarFile(
    buf: Uint8Array,
    ipld: IpldStore,
    keypair?: Keypair,
  ) {
    const car = await CarReader.fromBytes(buf)

    const roots = await car.getRoots()
    if (roots.length !== 1) {
      throw new Error(`Expected one root, got ${roots.length}`)
    }
    const root = roots[0]

    for await (const block of car.blocks()) {
      await ipld.putBytes(block.cid, block.bytes)
    }

<<<<<<< HEAD
    return UserStore.get(root, ipld, keypair)
=======
    const commit = await ipld.get(root, check.assureCommit)
    const user = await ipld.get(commit.user, check.assureUser)
    const postBranch = await Branch.load(ipld, user.postsRoot)
    return new UserStore({
      ipld,
      postBranch,
      root,
      keypair,
    })
>>>>>>> a23083bd
  }

  async updateRoot(): Promise<CID> {
    if (this.keypair === null) {
      throw new Error('No keypair provided. UserStore is read-only.')
    }
    const userCid = await this.ipld.put({
      did: this.did,
      posts: this.posts.cid,
      relationships: this.relationships.cid,
      interactions: this.interactions.cid,
    })
    const commit = {
      user: userCid,
      sig: await this.keypair.sign(userCid.bytes),
    }

    this.root = await this.ipld.put(commit)
    return this.root
  }

  async getRoot(): Promise<Root> {
    const commit = await this.ipld.get(this.root, check.assureCommit)
    return this.ipld.get(commit.root, check.assureRoot)
  }

  async getPost(id: Timestamp): Promise<Post | null> {
    const postCid = await this.posts.getEntry(id)
    if (postCid === null) return null
    const post = await this.ipld.get(postCid, check.assurePost)
    return post
  }

  async addPost(text: string): Promise<Timestamp> {
    const timestamp = Timestamp.now()

    const post = {
      id: timestamp.toString(),
      text,
      author: this.did,
      time: new Date().toISOString(),
    }
    const postCid = await this.ipld.put(post)

    await this.posts.addEntry(timestamp, postCid)

    await this.updateRoot()
    return timestamp
  }

  async editPost(id: Timestamp, text: string): Promise<void> {
    const post = {
      id,
      text,
      author: this.did,
      time: new Date().toISOString(),
    }
    const postCid = await this.ipld.put(post)

    await this.posts.editEntry(id, postCid)
    await this.updateRoot()
  }

  async deletePost(id: Timestamp): Promise<void> {
    await this.posts.deleteEntry(id)
    await this.updateRoot()
  }

  async listPosts(count: number, from?: Timestamp): Promise<Post[]> {
    const entries = await this.posts.getEntries(count, from)
    const posts = await Promise.all(
      entries.map((entry) => this.ipld.get(entry.cid, check.assurePost)),
    )
    return posts
  }

  async reply(id: string, text: string): Promise<void> {
    throw new Error('Reply not implemented yet')
  }

  async getFollow(did: DID): Promise<Follow | null> {
    const cid = await this.relationships.getEntry(did)
    if (cid === null) return null
    return this.ipld.get(cid, check.assureFollow)
  }

  async isFollowing(did: DID): Promise<boolean> {
    return this.relationships.hasEntry(did)
  }

  async followUser(username: string, did: string): Promise<void> {
    const follow = { username, did }
    const cid = await this.ipld.put(follow)
    await this.relationships.addEntry(did, cid)
    await this.updateRoot()
  }

  async unfollowUser(did: string): Promise<void> {
    await this.relationships.deleteEntry(did)
    await this.updateRoot()
  }

  async listFollows(): Promise<Follow[]> {
    const cids = await this.relationships.getEntries()
    const follows = await Promise.all(
      cids.map((c) => this.ipld.get(c, check.assureFollow)),
    )
    return follows
  }

  async like(id: string): Promise<void> {
    throw new Error('Like not implemented yet')
  }

  async unlike(id: string): Promise<void> {
    throw new Error('Unlike not implemented yet')
  }

  async listLikes(): Promise<void> {
    throw new Error('list likes not implemented yet')
  }

  // @TODO: split this out onto each collection
  getCarStream(): AsyncIterable<Uint8Array> {
    const writeblockstore = async (car: BlockWriter) => {
      const addCid = async (cid: CID) => {
        car.put({ cid, bytes: await this.ipld.getBytes(cid) })
      }
      await addCid(this.root)
      const commit = await this.ipld.get(this.root, check.assureCommit)
      await addCid(commit.root)

      const [postCids, interactionCids, relationshipCids] = await Promise.all([
        this.posts.cids(),
        this.interactions.cids(),
        this.relationships.cids(),
      ])
      const branchCids = postCids
        .concat(interactionCids)
        .concat(relationshipCids)
      await Promise.all(branchCids.map((c) => addCid(c)))
      car.close()
    }

    const { writer, out } = CarWriter.create([this.root])
    writeblockstore(writer)
    return out
  }

  async getCarFile(): Promise<Uint8Array> {
    return streamToArray(this.getCarStream())
  }
}

export default UserStore<|MERGE_RESOLUTION|>--- conflicted
+++ resolved
@@ -72,16 +72,11 @@
 
   static async load(root: CID, ipld: IpldStore, keypair?: Keypair) {
     const commit = await ipld.get(root, check.assureCommit)
-<<<<<<< HEAD
     const rootObj = await ipld.get(commit.root, check.assureRoot)
-    const posts = await TablesCollection.get(ipld, rootObj.posts)
-    const interactions = await TablesCollection.get(ipld, rootObj.interactions)
-    const relationships = await TreeCollection.get(ipld, rootObj.relationships)
+    const posts = await TablesCollection.load(ipld, rootObj.posts)
+    const interactions = await TablesCollection.load(ipld, rootObj.interactions)
+    const relationships = await TreeCollection.load(ipld, rootObj.relationships)
     const did = rootObj.did
-=======
-    const user = await ipld.get(commit.user, check.assureUser)
-    const postBranch = await Branch.load(ipld, user.postsRoot)
->>>>>>> a23083bd
     return new UserStore({
       ipld,
       posts,
@@ -110,19 +105,7 @@
       await ipld.putBytes(block.cid, block.bytes)
     }
 
-<<<<<<< HEAD
-    return UserStore.get(root, ipld, keypair)
-=======
-    const commit = await ipld.get(root, check.assureCommit)
-    const user = await ipld.get(commit.user, check.assureUser)
-    const postBranch = await Branch.load(ipld, user.postsRoot)
-    return new UserStore({
-      ipld,
-      postBranch,
-      root,
-      keypair,
-    })
->>>>>>> a23083bd
+    return UserStore.load(root, ipld, keypair)
   }
 
   async updateRoot(): Promise<CID> {
