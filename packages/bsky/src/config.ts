import assert from 'assert'
import { DAY, HOUR, parseIntWithFallback } from '@atproto/common'

export interface ServerConfigValues {
  version: string
  debugMode?: boolean
  port?: number
  publicUrl?: string
<<<<<<< HEAD
  databaseUrl: string
=======
  serverDid: string
  dbPostgresUrl: string
  dbPostgresSchema?: string
>>>>>>> 49ee070c
  didPlcUrl: string
  didCacheStaleTTL: number
  didCacheMaxTTL: number
  imgUriSalt: string
  imgUriKey: string
  imgUriEndpoint?: string
  blobCacheLocation?: string
  repoProvider?: string
  repoSubLockId?: number
  labelerDid: string
  hiveApiKey?: string
  adminPassword: string
  labelerKeywords: Record<string, string>
}

export class ServerConfig {
  private assignedPort?: number
  constructor(private cfg: ServerConfigValues) {}

  static readEnv(overrides?: Partial<ServerConfigValues>) {
    const version = process.env.BSKY_VERSION || '0.0.0'
    const debugMode = process.env.NODE_ENV !== 'production'
    const publicUrl = process.env.PUBLIC_URL || undefined
    const serverDid = process.env.SERVER_DID || 'did:example:test'
    const envPort = parseInt(process.env.PORT || '', 10)
    const port = isNaN(envPort) ? 2584 : envPort
    const didPlcUrl = process.env.DID_PLC_URL || 'http://localhost:2582'
    const didCacheStaleTTL = parseIntWithFallback(
      process.env.DID_CACHE_STALE_TTL,
      HOUR,
    )
    const didCacheMaxTTL = parseIntWithFallback(
      process.env.DID_CACHE_MAX_TTL,
      DAY,
    )
    const imgUriSalt =
      process.env.IMG_URI_SALT || '9dd04221f5755bce5f55f47464c27e1e'
    const imgUriKey =
      process.env.IMG_URI_KEY ||
      'f23ecd142835025f42c3db2cf25dd813956c178392760256211f9d315f8ab4d8'
    const imgUriEndpoint = process.env.IMG_URI_ENDPOINT
    const blobCacheLocation = process.env.BLOB_CACHE_LOC
    const databaseUrl = overrides?.databaseUrl || process.env.DATABASE_URL
    assert(databaseUrl)
    const repoProvider = process.env.REPO_PROVIDER // E.g. ws://abc.com:4000
    const adminPassword = process.env.ADMIN_PASSWORD || 'admin'
    const labelerDid = process.env.LABELER_DID || 'did:example:labeler'
    const hiveApiKey = process.env.HIVE_API_KEY || undefined
    const labelerKeywords = {}
    return new ServerConfig({
      version,
      debugMode,
      port,
      publicUrl,
<<<<<<< HEAD
      databaseUrl,
=======
      serverDid,
      dbPostgresUrl,
      dbPostgresSchema,
>>>>>>> 49ee070c
      didPlcUrl,
      didCacheStaleTTL,
      didCacheMaxTTL,
      imgUriSalt,
      imgUriKey,
      imgUriEndpoint,
      blobCacheLocation,
      repoProvider,
      labelerDid,
      hiveApiKey,
      adminPassword,
      labelerKeywords,
      ...stripUndefineds(overrides ?? {}),
    })
  }

  assignPort(port: number) {
    assert(
      !this.cfg.port || this.cfg.port === port,
      'Conflicting port in config',
    )
    this.assignedPort = port
  }

  get version() {
    return this.cfg.version
  }

  get debugMode() {
    return !!this.cfg.debugMode
  }

  get port() {
    return this.assignedPort || this.cfg.port
  }

  get localUrl() {
    assert(this.port, 'No port assigned')
    return `http://localhost:${this.port}`
  }

  get publicUrl() {
    return this.cfg.publicUrl
  }

<<<<<<< HEAD
  get databaseUrl() {
    return this.cfg.databaseUrl
=======
  get serverDid() {
    return this.cfg.serverDid
  }

  get dbPostgresUrl() {
    return this.cfg.dbPostgresUrl
  }

  get dbPostgresSchema() {
    return this.cfg.dbPostgresSchema
>>>>>>> 49ee070c
  }

  get didCacheStaleTTL() {
    return this.cfg.didCacheStaleTTL
  }

  get didCacheMaxTTL() {
    return this.cfg.didCacheStaleTTL
  }

  get didPlcUrl() {
    return this.cfg.didPlcUrl
  }

  get imgUriSalt() {
    return this.cfg.imgUriSalt
  }

  get imgUriKey() {
    return this.cfg.imgUriKey
  }

  get imgUriEndpoint() {
    return this.cfg.imgUriEndpoint
  }

  get blobCacheLocation() {
    return this.cfg.blobCacheLocation
  }

  get repoProvider() {
    return this.cfg.repoProvider
  }

  get repoSubLockId() {
    return this.cfg.repoSubLockId
  }

  get labelerDid() {
    return this.cfg.labelerDid
  }

  get hiveApiKey() {
    return this.cfg.hiveApiKey
  }

  get labelerKeywords() {
    return this.cfg.labelerKeywords
  }

  get adminPassword() {
    return this.cfg.adminPassword
  }
}

function stripUndefineds(
  obj: Record<string, unknown>,
): Record<string, unknown> {
  const result = {}
  Object.entries(obj).forEach(([key, val]) => {
    if (val !== undefined) {
      result[key] = val
    }
  })
  return result
}<|MERGE_RESOLUTION|>--- conflicted
+++ resolved
@@ -6,13 +6,7 @@
   debugMode?: boolean
   port?: number
   publicUrl?: string
-<<<<<<< HEAD
   databaseUrl: string
-=======
-  serverDid: string
-  dbPostgresUrl: string
-  dbPostgresSchema?: string
->>>>>>> 49ee070c
   didPlcUrl: string
   didCacheStaleTTL: number
   didCacheMaxTTL: number
@@ -26,6 +20,7 @@
   hiveApiKey?: string
   adminPassword: string
   labelerKeywords: Record<string, string>
+  serverDid: string
 }
 
 export class ServerConfig {
@@ -67,13 +62,8 @@
       debugMode,
       port,
       publicUrl,
-<<<<<<< HEAD
       databaseUrl,
-=======
       serverDid,
-      dbPostgresUrl,
-      dbPostgresSchema,
->>>>>>> 49ee070c
       didPlcUrl,
       didCacheStaleTTL,
       didCacheMaxTTL,
@@ -119,21 +109,12 @@
     return this.cfg.publicUrl
   }
 
-<<<<<<< HEAD
   get databaseUrl() {
     return this.cfg.databaseUrl
-=======
+  }
+
   get serverDid() {
     return this.cfg.serverDid
-  }
-
-  get dbPostgresUrl() {
-    return this.cfg.dbPostgresUrl
-  }
-
-  get dbPostgresSchema() {
-    return this.cfg.dbPostgresSchema
->>>>>>> 49ee070c
   }
 
   get didCacheStaleTTL() {
